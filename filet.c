--- conflicted
+++ resolved
@@ -160,9 +160,9 @@
     size_t n = 0;
     DIR *dir;
     if (*last_dir) {
-      closedir(*last_dir);
-    }
-    dir = opendir(path);
+        closedir(*last_dir);
+    }
+    dir       = opendir(path);
     *last_dir = dir;
     if (dir) {
         struct dirent *ent;
@@ -365,13 +365,8 @@
     for (;;) {
         if (fetch_dir) {
             fetch_dir = false;
-<<<<<<< HEAD
             sel       = 0;
-            n         = read_dir(path, ents, ents_size, show_hidden);
-=======
-            n         = read_dir(path, &ents, &ents_size, &last_dir,
-                                 show_hidden);
->>>>>>> fe6813d8
+            n = read_dir(path, &ents, &ents_size, &last_dir, show_hidden);
         }
 
         redraw(ents, n, sel, path, user, hostname);
